import numpy as np

from smrf.distribute import image_data
from smrf.envphys.constants import STEF_BOLTZ
from smrf.envphys.core import envphys_c
from smrf.envphys.thermal import clear_sky, cloud, vegetation
from smrf.utils import utils


class th(image_data.image_data):
    """
    The :mod:`~smrf.distribute.thermal.th` class allows for variable specific
    distributions that go beyond the base class.

    Thermal radiation, or long-wave radiation, is calculated based on the clear
    sky radiation emitted by the atmosphere. Multiple methods for calculating
    thermal radition exist and SMRF has 4 options for estimating clear sky
    thermal radiation. Selecting one of the options below will change the
    equations used. The methods were chosen based on the study by Flerchinger
    et al (2009) :cite:`Flerchinger&al:2009` who performed a model comparison
    using 21 AmeriFlux sites from North America and China.

    Marks1979
        The methods follow those developed by Marks and Dozier (1979)
        :cite:`Marks&Dozier:1979` that calculates the effective clear sky
        atmospheric emissivity using the distributed air temperature,
        distributed dew point temperature, and the elevation. The clear sky
        radiation is further adjusted for topographic affects based on the
        percent of the sky visible at any given point.

    Dilley1998
        .. math::
            L_{clear} = 59.38 + 113.7 * \\left( \\frac{T_a}{273.16} \\right)^6
            + 96.96 \\sqrt{w/25}

        References: Dilley and O'Brian (1998) :cite:`Dilley&OBrian:1998`

    Prata1996
        .. math::
            \\epsilon_{clear} = 1 - (1 + w) * exp(-1.2 + 3w)^{1/2}

        References: Prata (1996) :cite:`Prata:1996`

    Angstrom1918
        .. math::
            \\epsilon_{clear} = 0.83 - 0.18 * 10^{-0.067 e_a}

        References: Angstrom (1918) :cite:`Angstrom:1918` as cited by Niemela
        et al (2001) :cite:`Niemela&al:2001`

    .. figure:: ../_static/thermal_comparison.png
       :alt: Comparing the 4 thermal methods.

       The 4 different methods for estimating clear sky thermal radiation for a
       single time step. As compared to the Mark1979 method, the other methods
       provide a wide range in the estimated value of thermal radiation.


    The topographic correct clear sky thermal radiation is further adjusted for
    cloud affects. Cloud correction is based on fraction of cloud cover, a
    cloud factor close to 1 meaning no clouds are present, there is little
    radiation added.  When clouds are present, or a cloud factor close to 0,
    then additional long wave radiation is added to account for the cloud
    cover. Selecting one of the options below will change the equations used.
    The methods were chosen based on the study by Flerchinger et al (2009)
    :cite:`Flerchinger&al:2009`, where :math:`c=1-cloud\\_factor`.

    Garen2005
        Cloud correction is based on the relationship in Garen and Marks (2005)
        :cite:`Garen&Marks:2005` between the cloud factor and measured long
        wave radiation using measurement stations in the Boise River Basin.

        .. math::
            L_{cloud} = L_{clear} * (1.485 - 0.488 * cloud\\_factor)

    Unsworth1975
        .. math::

            L_d &= L_{clear} + \\tau_8 c f_8 \\sigma T^{4}_{c}

            \\tau_8 &= 1 - \\epsilon_{8z} (1.4 - 0.4 \\epsilon_{8z})

            \\epsilon_{8z} &= 0.24 + 2.98 \\times 10^{-6} e^2_o exp(3000/T_o)

            f_8 &= -0.6732 + 0.6240 \\times 10^{-2} T_c - 0.9140
            \\times 10^{-5} T^2_c

        References: Unsworth and Monteith (1975) :cite:`Unsworth&Monteith:1975`

    Kimball1982
        .. math::
            L_d &= L_{clear} + \\tau_8 c \\sigma T^4_c


        where the original Kimball et al. (1982) :cite:`Kimball&al:1982` was
        for multiple cloud layers, which was simplified to one layer.
        :math:`T_c` is the cloud temperature and is assumed to be 11 K cooler
        than :math:`T_a`.

        References: Kimball et al. (1982) :cite:`Kimball&al:1982`

    Crawford1999
        .. math::
            \\epsilon_a = (1 - cloud\\_factor) + cloud\\_factor *
            \\epsilon_{clear}

        References: Crawford and Duchon (1999) :cite:`Crawford&Duchon:1999`
        where :math:`cloud\\_factor` is the ratio of measured solar radiation
        to the clear sky irradiance.

    The results from Flerchinger et al (2009) :cite:`Flerchinger&al:2009`
    showed that the Kimball1982 cloud correction with Dilley1998 clear sky
    algorthim had the lowest RMSD. The Crawford1999 worked best when combined
    with Angstrom1918, Dilley1998, or Prata1996.

    .. figure:: ../_static/thermal_cloud_comparision.png
       :alt: Comparing the 4 thermal cloud correction methods.

       The 4 different methods for correcting clear sky thermal radiation for
       cloud affects at a single time step. As compared to the Garen2005
       method, the other methods are typically higher where clouds are present
       (i.e. the lower left) where the cloud factor is around 0.4.

    The thermal radiation is further adjusted for canopy cover after the work
    of Link and Marks (1999) :cite:`Link&Marks:1999`. The correction is based
    on the vegetation's transmissivity, with the canopy temperature assumed to
    be the air temperature for vegetation greater than 2 meters.  The thermal
    radiation is adjusted by

    .. math::
        L_{canopy} = \\tau_d * L_{cloud} + (1 - \\tau_d) \\epsilon
        \\sigma T_a^4

    where :math:`\\tau_d` is the optical transmissivity, :math:`L_{cloud}` is
    the cloud corrected thermal radiation, :math:`\\epsilon` is the emissivity
    of the canopy (0.96), :math:`\\sigma` is the Stephan-Boltzmann constant,
    and :math:`T_a` is the distributed air temperature.

    Args:
        thermalConfig: The [thermal] section of the configuration file

    Attributes:
        config: configuration from [thermal] section
        thermal: numpy array of the precipitation
        min: minimum value of thermal is -600 W/m^2
        max: maximum value of thermal is 600 W/m^2
        stations: stations to be used in alphabetical order
        dem: numpy array for the DEM, from
            :py:attr:`smrf.data.loadTopo.Topo.dem`
        veg_type: numpy array for the veg type, from
            :py:attr:`smrf.data.loadTopo.Topo.veg_type`
        veg_height: numpy array for the veg height, from
            :py:attr:`smrf.data.loadTopo.Topo.veg_height`
        veg_k: numpy array for the veg K, from
            :py:attr:`smrf.data.loadTopo.Topo.veg_k`
        veg_tau: numpy array for the veg transmissivity, from
            :py:attr:`smrf.data.loadTopo.Topo.veg_tau`
        sky_view_factor: numpy array for the sky view factor, from
            :py:attr:`smrf.data.loadTopo.Topo.sky_view_factor`
    """

    variable = 'thermal'

    # these are variables that can be output
    output_variables = {
        'thermal': {
            'units': 'watt/m2',
            'standard_name': 'thermal_radiation',
            'long_name': 'Thermal (longwave) radiation'
        },
        'thermal_clear': {
            'units': 'watt/m2',
            'standard_name': 'thermal_radiation non-correct',
            'long_name': 'Thermal (longwave) radiation non-corrected'
        },
        'thermal_cloud': {
            'units': 'watt/m2',
            'standard_name': 'thermal_radiation cloud corrected',
            'long_name': 'Thermal (longwave) radiation cloud corrected'
        },
        'thermal_veg': {
            'units': 'watt/m2',
            'standard_name': 'thermal_radiation veg corrected',
            'long_name': 'Thermal (longwave) radiation veg corrected'
        }
    }
    # these are variables that are operate at the end only and do not need to
    # be written during main distribute loop
    post_process_variables = {}

    BASE_THREAD_VARIABLES = [
        'thermal',
        'thermal_clear'
    ]

    def __init__(self, thermalConfig):

        # extend the base class
        image_data.image_data.__init__(self, self.variable)
        self.getConfig(thermalConfig)

        self.min = thermalConfig['min']
        self.max = thermalConfig['max']

        self.correct_cloud = self.config['correct_cloud']
        self.correct_veg = self.config['correct_veg']
        self.correct_terrain = self.config['correct_terrain']

        if self.correct_cloud:
            self.cloud_method = self.config['cloud_method']

        self.clear_sky_method = self.config['clear_sky_method']

        self._logger.debug('Created distribute.thermal')

    def initialize(self, topo, data, date_time=None):
        """
        Initialize the distribution, calls
        :mod:`smrf.distribute.image_data.image_data._initialize` for gridded
        distirbution. Sets the following from :mod:`smrf.data.loadTopo.Topo`

        * :py:attr:`veg_height`
        * :py:attr:`veg_tau`
        * :py:attr:`veg_k`
        * :py:attr:`sky_view_factor`
        * :py:attr:`dem`

        Args:
            topo: :mod:`smrf.data.loadTopo.Topo` instance contain topographic
                data and infomation
            data: data Pandas dataframe containing the station data,
                from :mod:`smrf.data.loadData` or :mod:`smrf.data.loadGrid`

        """

        self._logger.debug('Initializing distribute.thermal')
<<<<<<< HEAD
        self.date_time = date_time
        if self.gridded:
            self._initialize(topo, data.metadata)
=======

        self._initialize(topo, data.metadata)
>>>>>>> 8c7c4943

        self.veg_height = topo.veg_height
        self.veg_tau = topo.veg_tau
        self.veg_k = topo.veg_k
        self.sky_view_factor = topo.sky_view_factor
        if not self.correct_terrain:
            self.sky_view_factor = None
        self.dem = topo.dem

        if self.correct_cloud:
            self.thread_variables.append('thermal_cloud')

        if self.correct_veg:
            self.thread_variables.append('thermal_veg')

    def distribute(self, date_time, air_temp, vapor_pressure=None,
                   dew_point=None, cloud_factor=None):
        """
        Distribute for a single time step.

        The following steps are taken when distributing thermal:

        1. Calculate the clear sky thermal radiation from
            :mod:`smrf.envphys.core.envphys_c.ctopotherm`
        2. Correct the clear sky thermal for the distributed cloud factor
        3. Correct for canopy affects

        Args:
            date_time: datetime object for the current step
            air_temp: distributed air temperature for the time step
            vapor_pressure: distributed vapor pressure for the time step
            dew_point: distributed dew point for the time step
            cloud_factor: distributed cloud factor for the time step
                measured/modeled
        """

        self._logger.debug('%s Distributing thermal' % date_time)

        # calculate clear sky thermal
        if self.clear_sky_method == 'marks1979':
            cth = np.zeros_like(air_temp, dtype=np.float64)
            envphys_c.ctopotherm(
                air_temp, dew_point,
                self.dem,
                self.sky_view_factor,
                cth,
                self.config['marks1979_nthreads'])

        elif self.clear_sky_method == 'dilley1998':
            cth = clear_sky.Dilly1998(air_temp, vapor_pressure/1000)

        elif self.clear_sky_method == 'prata1996':
            cth = clear_sky.Prata1996(air_temp, vapor_pressure/1000)

        elif self.clear_sky_method == 'angstrom1918':
            cth = clear_sky.Angstrom1918(air_temp, vapor_pressure/1000)

        # terrain factor correction
        if (self.sky_view_factor is not None) and \
                (self.clear_sky_method != 'marks1979'):
            # apply (emiss * skvfac) + (1.0 - skvfac) to the longwave
            cth = cth * self.sky_view_factor + (1.0 - self.sky_view_factor) * \
                STEF_BOLTZ * air_temp**4

        # make output variable
        self.thermal_clear = cth.copy()

        # correct for the cloud factor
        # ratio of measured/modeled solar indicates the thermal correction
        if self.correct_cloud:
            if self.cloud_method == 'garen2005':
                cth = cloud.Garen2005(cth,
                                      cloud_factor)

            elif self.cloud_method == 'unsworth1975':
                cth = cloud.Unsworth1975(cth,
                                         air_temp,
                                         cloud_factor)

            elif self.cloud_method == 'kimball1982':
                cth = cloud.Kimball1982(cth,
                                        air_temp,
                                        vapor_pressure/1000,
                                        cloud_factor)

            elif self.cloud_method == 'crawford1999':
                cth = cloud.Crawford1999(cth,
                                         air_temp,
                                         cloud_factor)

            # make output variable
            self.thermal_cloud = cth.copy()

        # correct for vegetation
        if self.correct_veg:
            cth = vegetation.thermal_correct_canopy(cth,
                                                    air_temp,
                                                    self.veg_tau,
                                                    self.veg_height)

            # make output variable
            self.thermal_veg = cth.copy()

        self.thermal = utils.set_min_max(cth, self.min, self.max)

    def distribute_thread(self, smrf_queue):
        """
        Distribute the data using threading and smrf_queue. All data is provided and
        ``distribute_thread`` will go through each time step and call
        :mod:`smrf.distribute.thermal.th.distribute` then puts the distributed
        data into the smrf_queue for :py:attr:`thermal`.

        Args:
            smrf_queue: smrf_queue dictionary for all variables
            data: pandas dataframe for all data, indexed by date time

        """

        for date_time in self.date_time:

            air_temp = smrf_queue['air_temp'].get(date_time)
            dew_point = smrf_queue['dew_point'].get(date_time)
            vapor_pressure = smrf_queue['vapor_pressure'].get(date_time)
            cloud_factor = smrf_queue['cloud_factor'].get(date_time)

            self.distribute(date_time, air_temp, vapor_pressure,
                            dew_point, cloud_factor)

            if self.correct_veg:
                smrf_queue['thermal_veg'].put(
                    [date_time, self.thermal_veg])
            if self.correct_cloud:
                smrf_queue['thermal_cloud'].put(
                    [date_time, self.thermal_cloud])

            smrf_queue['thermal_clear'].put([date_time, self.thermal_clear])

            smrf_queue['thermal'].put([date_time, self.thermal])

    def distribute_thermal(self, data, air_temp):
        """
        Distribute given a Panda's dataframe for a single time step. Calls
        :mod:`smrf.distribute.image_data.image_data._distribute`. Used when
        thermal is given (i.e. gridded datasets from WRF). Follows these steps:

        1. Distribute the thermal radiation from point values
        2. Correct for vegetation

        Args:
            data: thermal values
            air_temp: distributed air temperature values

        """

        self._logger.debug('%s Distributing thermal' % data.name)

        # assign the input thermal radiation to clear thermal, this may not be
        # the case but will be the assumption for now
        self._distribute(data, other_attribute='thermal_clear')

        self.thermal_cloud = self.thermal_clear.copy()
        self.thermal = self.thermal_clear.copy()

        # correct for vegetation
        if self.correct_veg:
            self.thermal_veg = vegetation.thermal_correct_canopy(
                self.thermal_cloud,
                air_temp,
                self.veg_tau,
                self.veg_height)
            self.thermal = self.thermal_veg.copy()

    def distribute_thermal_thread(self, smrf_queue, data_queue):
        """
        Distribute the data using threading and smrf_queue. All data is provided and
        ``distribute_thread`` will go through each time step and call
        :mod:`smrf.distribute.thermal.th.distribute_thermal` then puts the
        distributed data into the smrf_queue for :py:attr:`thermal`. Used when
        thermal is given (i.e. gridded datasets from WRF).

        Args:
            smrf_queue: smrf_queue dictionary for all variables
            data: pandas dataframe for all data, indexed by date time

        """

        self._logger.info("Distributing {}".format(self.variable))

        for date_time in self.date_time:

            thermal_data = data_queue['thermal'].get(date_time)
            air_temp = smrf_queue['air_temp'].get(date_time)

            self.distribute_thermal(thermal_data, air_temp)

            if self.correct_veg:
                smrf_queue['thermal_veg'].put([date_time, self.thermal_veg])
            if self.correct_cloud:
                smrf_queue['thermal_cloud'].put(
                    [date_time, self.thermal_cloud])

            smrf_queue['thermal_clear'].put([date_time, self.thermal_clear])

            smrf_queue['thermal'].put([date_time, self.thermal])<|MERGE_RESOLUTION|>--- conflicted
+++ resolved
@@ -234,14 +234,8 @@
         """
 
         self._logger.debug('Initializing distribute.thermal')
-<<<<<<< HEAD
         self.date_time = date_time
-        if self.gridded:
-            self._initialize(topo, data.metadata)
-=======
-
         self._initialize(topo, data.metadata)
->>>>>>> 8c7c4943
 
         self.veg_height = topo.veg_height
         self.veg_tau = topo.veg_tau
