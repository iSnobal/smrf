--- conflicted
+++ resolved
@@ -93,8 +93,6 @@
 
         self._logger.debug('Created distribute.wind')
 
-<<<<<<< HEAD
-=======
     def check_wind_model_type(self, wind_model):
         """Check if the wind model is of a given type
 
@@ -107,7 +105,6 @@
 
         return self.config['wind_model'] == wind_model
 
->>>>>>> 8cb4c1ab
     def initialize(self, topo, data, date_time=None):
         """
         Initialize the distribution, calls
@@ -185,12 +182,8 @@
         Distribute the data using threading. All data is provided and
         ``distribute_thread`` will go through each time step and call
         :mod:`smrf.distribute.wind.wind.distribute` then puts the distributed
-<<<<<<< HEAD
         data into the smrf_queue for :py:attr:`wind_speed`.
 
-=======
-        data into the queue for :py:attr:`wind_speed`.
->>>>>>> 8cb4c1ab
         Args:
             smrf_queue: smrf_queue dictionary for all variables
             data: pandas dataframe for all data, indexed by date time
@@ -204,24 +197,15 @@
 
             self.distribute(ws_data, wd_data, date_time)
 
-<<<<<<< HEAD
             smrf_queue['wind_speed'].put(
                 [date_time, self.wind_model.wind_speed])
             smrf_queue['wind_direction'].put(
                 [date_time, self.wind_model.wind_direction])
-            smrf_queue['flatwind'].put(
-                [date_time, self.wind_model.flatwind])
-            smrf_queue['cellmaxus'].put(
-                [date_time, self.wind_model.cellmaxus])
-            smrf_queue['dir_round_cell'].put(
-                [date_time, self.wind_model.dir_round_cell])
-=======
-            queue['wind_speed'].put([t, self.wind_model.wind_speed])
-            queue['wind_direction'].put([t, self.wind_model.wind_direction])
 
             if self.check_wind_model_type('winstral'):
-                queue['flatwind'].put([t, self.wind_model.flatwind])
-                queue['cellmaxus'].put([t, self.wind_model.cellmaxus])
-                queue['dir_round_cell'].put(
-                    [t, self.wind_model.dir_round_cell])
->>>>>>> 8cb4c1ab
+                smrf_queue['flatwind'].put(
+                    [date_time, self.wind_model.flatwind])
+                smrf_queue['cellmaxus'].put(
+                    [date_time, self.wind_model.cellmaxus])
+                smrf_queue['dir_round_cell'].put(
+                    [date_time, self.wind_model.dir_round_cell])