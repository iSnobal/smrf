--- conflicted
+++ resolved
@@ -284,10 +284,6 @@
         precipitation as to avoid precip between storms.
         """
         #self.corrected_precip # = data.mul(self.storm_correction)
-<<<<<<< HEAD
-        print(data)
-=======
->>>>>>> ae881f65
         if data.sum() > 0.0:
             # Check for time in every storm
             for i, s in self.storms.iterrows():
