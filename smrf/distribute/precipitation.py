
import numpy as np
import logging
# from netCDF4 import Dataset
from smrf.distribute import image_data
from smrf.envphys import snow
from smrf.envphys import storms

from smrf.utils import utils

__author__ = "Scott Havens"
__maintainer__ = "Scott Havens"
__email__ = "scott.havens@ars.usda.gov"
__date__ = "2016-01-05"
__version__ = "0.2.2"


class ppt(image_data.image_data):
    """
    The :mod:`~smrf.distribute.precip.ppt` class allows for variable specific
    distributions that go beyond the base class.

    The instantaneous precipitation typically has a positive trend with
    elevation due to orographic effects. However, the precipitation
    distribution can be further complicated for storms that have isolated
    impact at only a few measurement locations, for example thunderstorms
    or small precipitation events. Some distirubtion methods may be better
    suited than others for capturing the trend of these small events with
    multiple stations that record no precipitation may have a negative impact
    on the distribution.

    The precipitation phase, or the amount of precipitation falling as rain or
    snow, can significantly alter the energy and mass balance of the snowpack,
    either leading to snow accumulation or inducing melt :cite:`Marks&al:1998`
    :cite:`Kormos&al:2014`. The precipitation phase and initial snow density
    estimated using a variety of models that can be set in the configuration
    file.

    For more information on the available models, checkout
    :mod:`~smrf.envphys.snow`.

    After the precipitation phase is calculated, the storm infromation can be
    determined. The spatial resolution for which storm definitions are applied
    is based on the snow model thats selected.

    The time since last storm is based on an accumulated precipitation mass
    threshold, the time elapsed since it last snowed, and the precipitation
    phase.  These factors determine the start and end time of a storm that
    has produced enough precipitation as snow to change the surface albedo.

    Args:
        pptConfig: The [precip] section of the configuration file
        time_step: The time step in minutes of the data, defaults to 60

    Attributes:
        config: configuration from [precip] section
        precip: numpy array of the precipitation
        percent_snow: numpy array of the percent of time step that was snow
        snow_density: numpy array of the snow density
        storm_days: numpy array of the days since last storm
        storm_precip: numpy array of the precipitation mass for the storm
        last_storm_day: numpy array of the day of the last storm (decimal day)
        last_storm_day_basin: maximum value of last_storm day within the mask
            if specified
        min: minimum value of precipitation is 0
        max: maximum value of precipitation is infinite
        stations: stations to be used in alphabetical order
        output_variables: Dictionary of the variables held within class
            :mod:`!smrf.distribute.precipitation.ppt` that specifies the
            ``units`` and ``long_name`` for creating the NetCDF output file.
        variable: 'precip'

    """

    variable = 'precip'

    # these are variables that can be output
    output_variables = {'precip': {
                                  'units': 'mm',
                                  'long_name': 'precipitation_mass'
                                  },
                        'percent_snow': {
                                  'units': '%',
                                  'long_name': 'percent_snow'
                                  },
                        'snow_density': {
                                  'units': 'kg/m^3',
                                  'long_name': 'snow_density'
                                  },
                        'storm_days': {
                                  'units': 'decimal_day',
                                  'long_name': 'days_since_last_storm'
                                  },
                        'storm_precip': {
                                  'units': 'mm',
                                  'long_name': 'precipitation_mass_storm'
                                  },
                        'last_storm_day': {
                                  'units': 'decimal_day',
                                  'long_name': 'day_of_last_storm'
                                  },

                        }

    # these are variables that are operate at the end only and do not need to
    # be written during main distribute loop
    post_process_variables = {}

    max = np.Inf
    min = 0

    def __init__(self, pptConfig, time_step=60):

        # extend the base class
        image_data.image_data.__init__(self, self.variable)
        self._logger = logging.getLogger(__name__)

        # check and assign the configuration
        self.getConfig(pptConfig)
        self.time_step = float(time_step)

    def initialize(self, topo, data):

        self._logger.debug('Initializing distribute.precip')

        self._initialize(topo, data.metadata)
        self.percent_snow = np.zeros((topo.ny, topo.nx))
        self.snow_density = np.zeros((topo.ny, topo.nx))
        self.storm_days = np.zeros((topo.ny, topo.nx))
        self.storm_precip = np.zeros((topo.ny, topo.nx))
        self.last_storm_day = np.zeros((topo.ny, topo.nx))
        self.storm_total = np.zeros((topo.ny, topo.nx))

        self.storms = []
        self.time_steps_since_precip = 0
        self.storming = False

        if 'storm_mass_thresh' in self.config:
            self.ppt_threshold = self.config['storm_mass_thresh']
        else:
            self.ppt_threshold = 0.1  # mm

        # Time steps needed to end a storm definition
        if 'time_steps_to_end_storms' in self.config:
            self.time_to_end_storm = self.config['time_steps_to_end_storms']
        else:
<<<<<<< HEAD
            self.time_to_end_storm = 2 # Time steps it take to end a storm definition
=======
            self.time_to_end_storm = 2
>>>>>>> 5d0ba65a

        if 'nasde_model' not in self.config:
            self.nasde_model = 'susong1999'
        elif self.config['nasde_model'] == 'susong1999':
            self.nasde_model = 'susong1999'
        elif self.config['nasde_model'] == 'marks2017':
            self.nasde_model = 'marks2017'
        else:
            self._logger.error('''Could not determine method for new
                                accumulation density model''')

        self._logger.info('''Using {0} for the new accumulated snow
                            density model:  '''.format(self.nasde_model))

        if self.nasde_model == 'marks2017':
            # Clip and adjust the precip data so that there is only precip
            # during the storm and ad back in the missing data to conserve mass
            self.storms, storm_count = storms.tracking_by_station(data.precip,
                                                                  mass_thresh=self.ppt_threshold,
                                                                  steps_thresh=self.time_to_end_storm)
            self.corrected_precip = storms.clip_and_correct(data.precip,
                                                            self.storms)
            self._logger.debug('''Conservation of mass check (precip -
                                precip_clipped):\n{0}'''.format(
                                    data.precip.sum() -
                                    self.corrected_precip.sum()))

            self._logger.info("Identified Storms:\n{0}".format(self.storms))
            self.storm_id = 0
<<<<<<< HEAD
            self._logger.info("Estimated number of storms: {0}".format(storm_count))



=======
            self._logger.info("Estimated number of storms: {0}"
                              .format(storm_count))
>>>>>>> 5d0ba65a

    def distribute_precip(self, data):
        """
        Distribute given a Panda's dataframe for a single time step. Calls
        :mod:`smrf.distribute.image_data.image_data._distribute`.

        Soley distributes the precipitation data and does not calculate the
        other dependent variables
        """

        self._logger.debug('{} Distributing precip'.format(data.name))

        # only need to distribute precip if there is any
        data = data[self.stations]
        if data.sum() > 0:

            # distribute data and set the min/max
            self._distribute(data, zeros=None)
            self.precip = utils.set_min_max(self.precip, self.min, self.max)

        else:
            # make everything else zeros
            self.precip = np.zeros(self.storm_days.shape)

    def distribute_precip_thread(self,  queue, data):
        """
        Distribute the data using threading and queue. All data is provided and
        ``distribute_precip_thread`` will go through each time step and call
        :mod:`smrf.distribute.precip.ppt.distribute_precip` then puts the
        distributed data into the queue for:

        * :py:attr:`precip`

        Args:
            queue: queue dictionary for all variables
            data: pandas dataframe for all data, indexed by date time
        """

        for t in data.index:

            self.distribute_precip(data.ix[t])

            queue[self.variable].put([t, self.precip])

    def distribute(self, data, dpt, time, mask=None):
        """
        Distribute given a Panda's dataframe for a single time step. Calls
        :mod:`smrf.distribute.image_data.image_data._distribute`.

        The following steps are taken when distributing precip, if there is
        precipitation measured:

        1. Distribute the instaneous precipitation from the measurement data
        2. Determine the distributed precipitation phase based on the
            precipitation temperature
        3. Calculate the storms based on the accumulated mass, time since last
            storm, and precipitation phase threshold


        Args:
            data: Pandas dataframe for a single time step from precip
            dpt: dew point numpy array that will be used for the precipitaiton
                temperature
            time: pass in the time were are currently on
            mask: basin mask to apply to the storm days for calculating the
                last storm day for the basin
        """

        self._logger.debug('%s Distributing all precip' % data.name)
        # only need to distribute precip if there is any
        data = data[self.stations]

        if self.nasde_model == 'marks2017':
            self.distribute_for_marks2017(data, dpt, time, mask=mask)

        else:
            self.distribute_for_susong1999(data, dpt, time, mask=mask)
<<<<<<< HEAD



    def distribute_for_marks2017(self, data, dpt, time, mask=None):
        '''
        Specialized distribute function for working with the new accumulated snow
        density model Marks2017 requires storm total and a corrected precipitation
        to avoid precip between storms.

        '''
=======

    def distribute_for_marks2017(self, data, dpt, time, mask=None):
        """
        Specialized distribute function for working with the new accumulated
        snow density model Marks2017 requires storm total  and a corrected
        precipitation as to avoid precip between storms.
        """
>>>>>>> 5d0ba65a

        if self.corrected_precip.ix[time].sum() > 0:

            # Check for time in every storm
            for i, s in self.storms.iterrows():
                if time >= s['start'] and time <= s['end']:
                    # establish storm info
                    self.storm_id = i
                    storm = self.storms.iloc[self.storm_id]
                    storm_start = s['start']
                    storm_end = s['end']
                    self.storming = True
                    self._logger.debug("Current Storm ID = {0}"
                                       .format(self.storm_id))
                    self._logger.debug("Storming? {0}".format(self.storming))
                    self._logger.debug("During storm time? {0}".format(
                        time >= storm_start and time <= storm_end))

                    break
                else:
                    self.storming = False

            # distribute data and set the min/max
            self._distribute(self.corrected_precip.ix[time], zeros=None)
            self.precip = utils.set_min_max(self.precip, self.min, self.max)

            if time == storm_start:
                # Entered into a new storm period distribute the storm total
                self._logger.debug('{0} Entering storm #{1}'
                                   .format(data.name, self.storm_id+1))
                if dpt.min() < 2.0:
                    self._logger.debug('''Distributing Total Precip
                                        for Storm #{0}'''
                                       .format(self.storm_id+1))
                    self._distribute(storm[self.stations].astype(float),
                                     other_attribute='storm_total')
                    self.storm_total = utils.set_min_max(self.storm_total,
                                                         self.min,
                                                         self.max)

            # During a storm we only need to calc density but not distribute
            # storm total as well as when it is cold enough.
            # TODO calculating the snow density is only needed once per storm,
            # so some speedup could be had there as well
            if self.storming and dpt.min() < 2.0:
                self._logger.debug('''Calculating new snow density for
                                    storm #{0}'''.format(self.storm_id+1))
                # determine the precip phase and den
                snow_den, perc_snow = snow.calc_phase_and_density(dpt,
                                                                  self.precip,
                                                                  nasde_model=self.nasde_model)

            else:
                snow_den = np.zeros(self.precip.shape)
                perc_snow = np.zeros(self.precip.shape)

        else:
            # self.storm_days += self.time_step/60/24
            self.precip = np.zeros(self.storm_days.shape)
            perc_snow = np.zeros(self.storm_days.shape)
            snow_den = np.zeros(self.storm_days.shape)

        # determine time since last storm basin wide
        stormDays = storms.time_since_storm_basin(self.precip,
                                                  self.storms.iloc[self.storm_id],
                                                  self.storm_id,
                                                  self.storming, time,
                                                  time_step=self.time_step/60/24,
                                                  stormDays=self.storm_days)

        self.storm_days = stormDays

        # save the model state
        self.percent_snow = perc_snow
        self.snow_density = snow_den

        # day of last storm, this will be used in albedo
        self.last_storm_day = utils.water_day(data.name)[0] - \
            self.storm_days - 0.001

        # get the time since most recent storm
        if mask is not None:
            self.last_storm_day_basin = np.max(mask * self.last_storm_day)
        else:
            self.last_storm_day_basin = np.max(self.last_storm_day)

    def distribute_for_susong1999(self, data, dpt, time, mask=None):
        """
        Docs for susong1999
        """

        if data.sum() > 0:

            # distribute data and set the min/max
            self._distribute(data, zeros=None)
            self.precip = utils.set_min_max(self.precip, self.min, self.max)

            # remove very small precipitation

            # determine the precip phase and den
            snow_den, perc_snow = snow.calc_phase_and_density(dpt,
                                                              self.precip,
                                                              nasde_model=self.nasde_model)

            # determine the time since last storm
            stormDays, stormPrecip = storms.time_since_storm(self.precip,
                                                             perc_snow,
                                                             time_step=self.time_step/60/24,
                                                             mass=0.5,
                                                             time=4,
                                                             stormDays=self.storm_days,
                                                             stormPrecip=self.storm_precip)

            # save the model state
            self.percent_snow = perc_snow
            self.snow_density = snow_den
            self.storm_days = stormDays
            self.storm_precip = stormPrecip

        else:

            self.storm_days += self.time_step/60/24

            # make everything else zeros
            self.precip = np.zeros(self.storm_days.shape)
            self.percent_snow = np.zeros(self.storm_days.shape)
            self.snow_density = np.zeros(self.storm_days.shape)

        # day of last storm, this will be used in albedo
        self.last_storm_day = utils.water_day(data.name)[0] - \
            self.storm_days - 0.001

        # get the time since most recent storm
        if mask is not None:
            self.last_storm_day_basin = np.max(mask * self.last_storm_day)
        else:
            self.last_storm_day_basin = np.max(self.last_storm_day)
<<<<<<< HEAD

=======
>>>>>>> 5d0ba65a

    def distribute_thread(self, queue, data, date, mask=None):
        """
        Distribute the data using threading and queue. All data is provided and
        ``distribute_thread`` will go through each time step and call
        :mod:`smrf.distribute.precip.ppt.distribute` then puts the distributed
        data into the queue for:

        * :py:attr:`percent_snow`

        * :py:attr:`snow_density`
        * :py:attr:`storm_days`
        * :py:attr:`last_storm_day_basin`

        Args:
            queue: queue dictionary for all variables
            data: pandas dataframe for all data, indexed by date time
        """

        for t in data.index:

            dpt = queue['dew_point'].get(t)

            self.distribute(data.ix[t], dpt, t, mask=mask)

            queue[self.variable].put([t, self.precip])

            queue['percent_snow'].put([t, self.percent_snow])

            queue['snow_density'].put([t, self.snow_density])

            queue['last_storm_day_basin'].put([t, self.last_storm_day_basin])

            queue['storm_days'].put([t, self.storm_days])

            if self.nasde_model == "marks2017":
                queue['storm_id'].put([t, self.storm_id])

                queue['storm_total'].put([t, self.storm_total])

    def post_process_snow_density(self, main_obj, pds, tds, storm):
        """
        Calculates the snow density for a single storm.

        Args:
            main_obj - the main smrf obj running everything
            pds - netcdf object containing precip data
            tds - netcdf object containing temp data
            storm - a dictionary containing the start and end values of the
                    storm. A single entry from the storm lst

        Returns:
            None, stores self.snow_density
        """

        storm_accum = np.zeros(pds.variables['precip'][0].shape)

        delta = (storm['end'] - storm['start'])

        storm_span = delta.total_seconds()/(60.0*self.time_step)
        self._logger.debug("Storm Duration = {0} hours".format(storm_span))

        start = main_obj.date_time.index(storm['start'])
        end = main_obj.date_time.index(storm['end'])

        storm_time = main_obj.date_time[start:end]

        for t in storm_time:
            i = main_obj.date_time.index(t)
            storm_accum += pds.variables['precip'][i][:][:]

        # self._logger.debug("Calculating snow density...")
        for t in storm_time:
            i = main_obj.date_time.index(t)
            dpt = tds.variables['dew_point'][i]

            # self._logger.debug("Calculating snow density at {0}".format(t))
            self.snow_density = snow.calc_phase_and_density(storm_accum, dpt)

            main_obj.output(t, module='precip', out_var='snow_density')

    def post_processor(self, main_obj, threaded=False):
        """
        Process the snow density values
        """
        pass
        #
        # self._logger.info("Estimated total number of storms: {0} ...".format(len(self.storms)))
        #
        # #Open files
        # pp_fname = os.path.join(main_obj.config['output']['out_location'], 'precip.nc')
        # t_fname = os.path.join(main_obj.config['output']['out_location'], 'dew_point.nc')
        #
        # pds = Dataset(pp_fname,'r')
        # tds = Dataset(t_fname,'r')
        #
        # #Calculate the start of the simulation from file for calculating count
        # sim_start = (datetime.strptime((pds.variables['time'].units.split('since')[-1]).strip(),'%Y-%m-%d %H:%S'))
        # self._logger.debug("There were {0} total storms during this run".format(len(self.storms)))
        #
        #
        # #Cycle through all the storms
        # for i,storm in enumerate(self.storms):
        #     self._logger.debug("Calculating snow density for Storm #{0}".format(i+1))
        #     self.post_process_snow_density(main_obj,pds,tds,storm)
        #
        # pds.close()
        # tds.close()

    def post_processor_threaded(self, main_obj):
        #  self._logger.info("Post processing snow_density...")

        #  #Open files
        #  pp_fname = os.path.join(main_obj.config['output']['out_location'], 'precip.nc')
        #  t_fname = os.path.join(main_obj.config['output']['out_location'], 'dew_point.nc')

        #  pds = Dataset(pp_fname,'r')
        #  tds = Dataset(t_fname,'r')
        pass

        # Create a queue

        # calc data

        # output

        # clean<|MERGE_RESOLUTION|>--- conflicted
+++ resolved
@@ -144,11 +144,7 @@
         if 'time_steps_to_end_storms' in self.config:
             self.time_to_end_storm = self.config['time_steps_to_end_storms']
         else:
-<<<<<<< HEAD
             self.time_to_end_storm = 2 # Time steps it take to end a storm definition
-=======
-            self.time_to_end_storm = 2
->>>>>>> 5d0ba65a
 
         if 'nasde_model' not in self.config:
             self.nasde_model = 'susong1999'
@@ -178,15 +174,10 @@
 
             self._logger.info("Identified Storms:\n{0}".format(self.storms))
             self.storm_id = 0
-<<<<<<< HEAD
             self._logger.info("Estimated number of storms: {0}".format(storm_count))
 
 
 
-=======
-            self._logger.info("Estimated number of storms: {0}"
-                              .format(storm_count))
->>>>>>> 5d0ba65a
 
     def distribute_precip(self, data):
         """
@@ -264,18 +255,6 @@
 
         else:
             self.distribute_for_susong1999(data, dpt, time, mask=mask)
-<<<<<<< HEAD
-
-
-
-    def distribute_for_marks2017(self, data, dpt, time, mask=None):
-        '''
-        Specialized distribute function for working with the new accumulated snow
-        density model Marks2017 requires storm total and a corrected precipitation
-        to avoid precip between storms.
-
-        '''
-=======
 
     def distribute_for_marks2017(self, data, dpt, time, mask=None):
         """
@@ -283,7 +262,6 @@
         snow density model Marks2017 requires storm total  and a corrected
         precipitation as to avoid precip between storms.
         """
->>>>>>> 5d0ba65a
 
         if self.corrected_precip.ix[time].sum() > 0:
 
@@ -421,10 +399,7 @@
             self.last_storm_day_basin = np.max(mask * self.last_storm_day)
         else:
             self.last_storm_day_basin = np.max(self.last_storm_day)
-<<<<<<< HEAD
-
-=======
->>>>>>> 5d0ba65a
+
 
     def distribute_thread(self, queue, data, date, mask=None):
         """
