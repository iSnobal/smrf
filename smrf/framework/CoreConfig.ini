#
#
# For general details on syntax, see:
# https://docs.python.org/2/library/configparser.html
#
# Section and keys are case insensitive.#
#
# Each section should be in the following format:
# [SECTION]
# configurable:
#
# available_options:
#
# defaults:
#
#
# Available options should be assigned by an equals sign using a bracketed
# list that is space separated. e.g. item1 = [option1 option2]
#
# 20170718 Micah Johnson
#


################################################################################
# Configurations for TOPO section
################################################################################
[topo]

configurable:
									 type,dem,mask,veg_type,veg_height,veg_k,veg_tau,basin_lat,
									 basin_lon,filename

available_options:
									 type=[netCDF ipw]

defaults:
									 type=netcdf

################################################################################
# Configuration for TIME section
################################################################################

[time]

configurable:
									 time_step, start_date, end_date, time_zone

available_options:
									 time_zone=[utc]

defaults:
									 time_zone=utc,time_step=60.0

################################################################################
# Configurations for Stations section
################################################################################
[stations]
configurable:stations,client

available_options:
									 client=[BRB TUOL]

defaults:

################################################################################
# CSV section configurations
################################################################################

[csv]
configurable:
									 metadata,air_temp,vapor_pressure,precip,wind_speed,
									 wind_direction,cloud_factor,solar

available_options:

defaults:

################################################################################
# MySQL database configurations
################################################################################

[mysql]

configurable:
									 user, password, host, database, data_table, station_table,
									 metadata, air_temp,vapor_pressure, precip, wind_speed,
									 wind_direction, cloud_factor, solar

available_options:

defaults:


################################################################################
# Gridded datasets configurations
################################################################################

[gridded]

configurable:
									 file,data_type,zone_number,zone_letter

available_options:

defaults:
									data_type=wrf


################################################################################
# air temp distribution configuration
################################################################################
# If the ‘stations’ key is set only those stations will be used, else all
# possible stations will be used

[air_temp]
configurable:
									 distribution,detrend,slope,stations,max,min,mask,power,method,
									 dk_nthreads, nthreads

available_options:
									 distribution=[idw dk grid], detrend=[true false],
									 slope=[-1 0 1], mask=[true false]

defaults:
									 min=-73.0,max=47.0, distribution=idw, detrend=True, slope=-1,
									 mask=false, power = 2,  method = linear, dk_nthreads=1



################################################################################
# vapor_pressure distribution
################################################################################

[vapor_pressure]
configurable:
									 distribution,detrend,slope,stations, nthreads,tolerance,min,
									 max,mask, power, method, dk_nthreads

available_options:
									 distribution=[idw dk grid], detrend=[true false],slope=[-1 0 1],
									 mask=[true false]

defaults:
									 min=10.0,max=5000.0, distribution=idw, detrend=True, slope=-1,
									 nthreads=1,tolerance=0.01, mask=false, power = 2,
									 method = linear, dk_nthreads=1,nthreads=1

################################################################################
# wind_speed and wind_direction distribution
################################################################################

[wind]
configurable:
									 distribution,detrend,stations,maxus_netcdf,station_default,
									 peak,veg_default,veg_41,veg_42,veg_43,veg_default,
									 reduction_factor,,slope, min,max,mask,power,method,dk_nthreads,
									 nthreads

available_options:
									 distribution=[idw dk grid], detrend=[true false],slope=[-1 0 1]

defaults:
									 min=0.0, max=35.0, distribution=idw, detrend=false, slope=-1,
									 station_default=11.4, veg_default=11.4, veg_41=3.3, veg_42=11.4,
									 veg_43=11.4,reduction_factor=0.7,mask=false, power = 2,
									 method = linear, dk_nthreads=1, nthreads=1


################################################################################
# precipitation
################################################################################

[precip]

configurable:
									 distribution,detrend,slope,stations,dk_nthreads,nthreads,
									 storm_mass_threshold,time_steps_to_end_storms,nasde_model,
									 regression_method,min,max,mask,power,method

available_options:
									 distribution=[idw dk grid],
									 detrend=[true false],slope=[-1 0 1],
									 nasde_model=[marks2017 susong1999 piecewise_susong1999],
									 regression_method=[1 2]

defaults:
									 distribution=dk, detrend=True, slope=1, dk_nthreads=1,
									 storm_mass_threshold=1.0, time_steps_to_end_storms=3,
									 nasde_model=susong1999, regression_method=1,mask=false,
									 power = 2, method = linear, nthreads=1,min=0, max=none


################################################################################
# albedo configurations
################################################################################
[albedo]

configurable:
									 grain_size,max_grain,dirt,min,max,mask,power,method

available_options:

defaults:
									 grain_size=300.0, max_grain=2000.0, dirt=2.0, min=0.0,max=1.0,
									 power = 2, method = linear, mask = false

################################################################################
# solar
################################################################################

[solar]

configurable:
									 distribution,stations,clear_opt_depth,clear_tau,clear_omega,
									 clear_gamma,min,max,mask,power,method, detrend, dk_nthreads,
									 nthreads,slope

available_options:
									 distribution=[idw dk grid], detrend=[true false],
								   slope=[-1 0 1], mask=[true false]
defaults:
									 distribution=idw, detrend = false, slope = -1, clear_opt_depth=100.0, clear_tau=0.2,
									 clear_omega=0.85, clear_gamma=0.3, mask=false,
									 power = 2, method = linear, nthreads=1,  dk_nthreads=1,
									 min=0.0,max=800.0


################################################################################
# thermal
################################################################################

[thermal]

configurable:
									 method,cloud_method,nthreads,correct_cloud,correct_veg,
									 correct_terrain,min,max,mask,power,method

available_options:
									 method=[Marks1979 Dilley1998 Prata1996 Angstrom1918],
									 cloud_method=[Garren2005 Unsworth1975 Kimball1982 Crawford1999],
									 correct_veg=[true false],
									 correct_terrain=[true false],
									 correct_cloud=[true false]



defaults:
									 method=marks1979, cloud_method=garren2005, nthreads=1,
									 correct_cloud=true, correct_veg=true, correct_terrain=true,
									 min=0.0,max=600.0

################################################################################
# soil temperature
################################################################################

[soil_temp]

configurable:
									 temp,min,max,mask,power,method

available_options:

defaults:
									 temp=-2.5

################################################################################
# output variables
################################################################################

# create a list of all the available variables that can be output

[output]

configurable:
									 frequency,out_location,variables,file_type

available_options:
									 variables=[air_temp albedo_vis albedo_ir precip percent_snow
									  snow_density storm_days storm_precip last_storm_day soil_temp
									  clear_ir_beam clear_ir_diffuse clear_vis_beam
									  clear_vis_diffuse cloud_factor cloud_ir_beam cloud_ir_diffuse
									  cloud_vis_beam cloud_vis_diffuse net_solar veg_ir_beam veg_ir_diffuse
									  veg_vis_beam veg_vis_diffuse thermal vapor_pressure dew_point
<<<<<<< HEAD
									  flatwind wind_speed wind_direction]
=======
									  flat_wind wind_speed wind_direction storm_total]
>>>>>>> 6ba4cfac

defaults:
									 frequency=1, file_type=netcdf,
									 variables=[thermal air_temp vapor_pressure wind_speed
									         net_solar precip percent_snow snow_density dew_point]

################################################################################
# logging
################################################################################

[logging]

configurable:
									 log_level,log_file

available_options:
									 log_level=[debug info error]

defaults:
									 log_level=debug

################################################################################
# system variables
################################################################################

[system]

configurable:
									 time_out,temp_dir,threading,max_values

available_options:
									 threading=[true false]

defaults:
									 threading=True, max_values=2, time_out=30<|MERGE_RESOLUTION|>--- conflicted
+++ resolved
@@ -281,11 +281,7 @@
 									  clear_vis_diffuse cloud_factor cloud_ir_beam cloud_ir_diffuse
 									  cloud_vis_beam cloud_vis_diffuse net_solar veg_ir_beam veg_ir_diffuse
 									  veg_vis_beam veg_vis_diffuse thermal vapor_pressure dew_point
-<<<<<<< HEAD
-									  flatwind wind_speed wind_direction]
-=======
-									  flat_wind wind_speed wind_direction storm_total]
->>>>>>> 6ba4cfac
+									  flatwind wind_speed wind_direction storm_total]
 
 defaults:
 									 frequency=1, file_type=netcdf,
