"""
The module :mod:`~smrf.framework.model_framework` contains functions and
classes that act as a major wrapper to the underlying packages and modules
contained with SMRF. A class instance of
:class:`~smrf.framework.model_framework.SMRF` is initialized with a
configuration file indicating where data is located, what variables to
distribute and how, where to output the distributed data, or run as a threaded
application. See the help on the configuration file to learn more about how to
control the actions of :class:`~smrf.framework.model_framework.SMRF`.

Example:
    The following examples shows the most generic method of running SMRF. These
    commands will generate all the forcing data required to run iSnobal.  A
    complete example can be found in run_smrf.py

    >>> import smrf
    >>> s = smrf.framework.SMRF(configFile) # initialize SMRF
    >>> s.loadTopo() # load topo data
    >>> s.initializeDistribution() # initialize the distribution
    >>> s.initializeOutput() # initialize the outputs if desired
    >>> s.loadData() # load weather data  and station metadata
    >>> s.distributeData() # distribute

"""

import logging
import os
import sys
from datetime import datetime
from os.path import abspath, join
from threading import Thread

import numpy as np
import pandas as pd
import pytz
from inicheck.config import UserConfig
from inicheck.output import generate_config, print_config_report
from inicheck.tools import check_config, get_user_config
from topocalc.shade import shade

from smrf import distribute
from smrf.data import LoadData, Topo
from smrf.envphys import sunang
from smrf.envphys.solar import model
from smrf.framework import art, logger
from smrf.output import output_hru, output_netcdf
from smrf.utils import queue
from smrf.utils.utils import backup_input, getqotw


class SMRF():
    """
    SMRF - Spatial Modeling for Resources Framework

    Args:
        configFile (str):  path to configuration file.

    Returns:
        SMRF class instance.

    Attributes:
        start_date: start_date read from configFile
        end_date: end_date read from configFile
        date_time: Numpy array of date_time objects between start_date and
            end_date
        config: Configuration file read in as dictionary
        distribute: Dictionary the contains all the desired variables to
            distribute and is initialized in
            :func:`~smrf.framework.model_framework.initializeDistribution`
    """

    # These are the modules that the user can modify and use different methods
    modules = ['air_temp',
               'albedo',
               'precip',
               'soil_temp',
               'solar',
               'cloud_factor',
               'thermal',
               'vapor_pressure',
               'wind']

    BASE_THREAD_VARIABLES = frozenset([
        'cosz', 'azimuth', 'illum_ang', 'output'
    ])

    def __init__(self, config, external_logger=None):
        """
        Initialize the model, read config file, start and end date, and logging
        """
        # read the config file and store
        if isinstance(config, str):
            if not os.path.isfile(config):
                raise Exception('Configuration file does not exist --> {}'
                                .format(config))
            self.configFile = config

            # Read in the original users config
            ucfg = get_user_config(config, modules='smrf')

        elif isinstance(config, UserConfig):
            ucfg = config
            self.configFile = config.filename

        else:
            raise Exception('Config passed to SMRF is neither file name nor '
                            ' UserConfig instance')
        # start logging
        if external_logger is None:
            self.smrf_logger = logger.SMRFLogger(ucfg.cfg['system'])
            self._logger = logging.getLogger(__name__)
        else:
            self._logger = external_logger

        # add the title
        self.title(2)

        # Make the output directory if it do not exist
        out = ucfg.cfg['output']['out_location']
        os.makedirs(out, exist_ok=True)

        # Check the user config file for errors and report issues if any
        self._logger.info("Checking config file for issues...")
        warnings, errors = check_config(ucfg)
        print_config_report(warnings, errors, logger=self._logger)
        self.ucfg = ucfg
        self.config = self.ucfg.cfg

        # Exit SMRF if config file has errors
        if len(errors) > 0:
            self._logger.error("Errors in the config file. See configuration"
                               " status report above.")
            sys.exit()

        # Write the config file to the output dir
        full_config_out = abspath(join(out, 'config.ini'))

        self._logger.info("Writing config file with full options.")
        generate_config(self.ucfg, full_config_out)

        # Process the system variables
        for k, v in self.config['system'].items():
            setattr(self, k, v)

        self._setup_date_and_time()

        # need to align date time
        if 'date_method_start_decay' in self.config['albedo'].keys():
            self.config['albedo']['date_method_start_decay'] = \
                self.config['albedo']['date_method_start_decay'].replace(
                    tzinfo=self.time_zone)
            self.config['albedo']['date_method_end_decay'] = \
                self.config['albedo']['date_method_end_decay'].replace(
                    tzinfo=self.time_zone)

        # if a gridded dataset will be used
        self.gridded = False
        self.forecast_flag = False
        self.hrrr_data_timestep = False
        if 'gridded' in self.config:
            self.gridded = True
            if self.config['gridded']['data_type'] in ['hrrr_grib']:
                self.forecast_flag = \
                    self.config['gridded']['hrrr_forecast_flag']
                self.hrrr_data_timestep = \
                    self.config['gridded']['hrrr_load_method'] == 'timestep'

        now = datetime.now().astimezone(self.time_zone)
        if ((self.start_date > now and not self.gridded) or
                (self.end_date > now and not self.gridded)):
            raise ValueError("A date set in the future can only be used with"
                             " WRF generated data!")

        self.distribute = {}

        if self.config['system']['qotw']:
            self._logger.info(getqotw())

        # Initialize the distribute dict
        self._logger.info('Started SMRF --> %s' % now)
        self._logger.info('Model start --> %s' % self.start_date)
        self._logger.info('Model end --> %s' % self.end_date)
        self._logger.info('Number of time steps --> %i' % self.time_steps)

    def _setup_date_and_time(self):
        self.time_zone = pytz.timezone(self.config['time']['time_zone'])
        is_utz = self.time_zone == pytz.UTC

        # Get the time section utils
        self.start_date = pd.to_datetime(
            self.config['time']['start_date'], utc=is_utz
        )
        self.end_date = pd.to_datetime(
            self.config['time']['end_date'], utc=is_utz
        )

        if not is_utz:
            self.start_date = self.start_date.tz_localize(self.time_zone)
            self.end_date = self.end_date.tz_localize(self.time_zone)

        # Get the time steps correctly in the time zone
        self.date_time = list(pd.date_range(
            self.start_date,
            self.end_date,
            freq="{[time][time_step]}min".format(self.config),
            tz=self.time_zone
        ))
        self.time_steps = len(self.date_time)

    @property
    def thermal_netcdf(self):
        return self.distribute['thermal'].gridded and \
            self.config['gridded']['data_type'] in ['wrf', 'netcdf']

    def __enter__(self):
        return self

    def __exit__(self, exc_type, exc_value, traceback):
        """
        Provide some logging info about when SMRF was closed
        """

        self._logger.info('SMRF closed --> %s' % datetime.now())
        logging.shutdown()

    def loadTopo(self):
        """
        Load the information from the configFile in the ['topo'] section. See
        :func:`smrf.data.loadTopo.Topo` for full description.
        """

        self.topo = Topo(self.config['topo'])

    def initializeDistribution(self):
        """
        This initializes the distirbution classes based on the configFile
        sections for each variable.
        :func:`~smrf.framework.model_framework.SMRF.initializeDistribution`
        will initialize the variables within the :func:`smrf.distribute`
        package and insert into a dictionary 'distribute' with variable names
        as the keys.

        Variables that are intialized are:
            * :func:`Air temperature <smrf.distribute.air_temp.ta>`
            * :func:`Vapor pressure <smrf.distribute.vapor_pressure.vp>`
            * :func:`Wind speed and direction <smrf.distribute.wind.wind>`
            * :func:`Precipitation <smrf.distribute.precipitation.ppt>`
            * :func:`Albedo <smrf.distribute.albedo.Albedo>`
            * :func:`Solar radiation <smrf.distribute.solar.Solar>`
            * :func:`Thermal radiation <smrf.distribute.thermal.th>`
            * :func:`Soil Temperature <smrf.distribute.soil_temp.ts>`
        """

        # 1. Air temperature
        self.distribute['air_temp'] = distribute.air_temp.ta(
            self.config['air_temp'])

        # 2. Vapor pressure
        self.distribute['vapor_pressure'] = distribute.vapor_pressure.vp(
            self.config['vapor_pressure'],
            self.config['precip']['precip_temp_method'])

        # 3. Wind
        self.distribute['wind'] = distribute.wind.Wind(self.config)

        # 4. Precipitation
        self.distribute['precip'] = distribute.precipitation.ppt(
            self.config['precip'],
            self.start_date,
            self.config['time']['time_step'])

        # 5. Albedo
        self.distribute['albedo'] = distribute.albedo.Albedo(
            self.config['albedo'])

        # 6. cloud_factor
        self.distribute['cloud_factor'] = distribute.cloud_factor.cf(
            self.config['cloud_factor'])

        # 7. Solar radiation
        self.distribute['solar'] = distribute.solar.Solar(
            self.config,
            self.topo)

        # 8. thermal radiation
        self.distribute['thermal'] = distribute.thermal.th(
            self.config['thermal'])

        # 9. soil temperature
        self.distribute['soil_temp'] = distribute.soil_temp.ts(
            self.config['soil_temp'])

    def loadData(self):
        """
        Load the measurement point data for distributing to the DEM,
        must be called after the distributions are initialized. Currently, data
        can be loaded from three different sources:

            * :func:`CSV files <smrf.data.loadData.wxdata>`
            * :func:`MySQL database <smrf.data.loadData.wxdata>`
            * :func:`Gridded data source (WRF) <smrf.data.loadGrid.grid>`

        After loading, :func:`~smrf.framework.mode_framework.SMRF.loadData`
        will call :func:`smrf.framework.model_framework.find_pixel_location`
        to determine the pixel locations of the point measurements and filter
        the data to the desired stations if CSV files are used.
        """

        self.data = LoadData(
            self.config,
            self.start_date,
            self.end_date,
            self.topo)

        # Pre-filter the data to the desired stations in
        # each [variable] section
        self._logger.debug(
            'Filter data to those specified in each variable section')
        for variable, module in self.data.MODULE_VARIABLES.items():

            # Check to find the matching stations
            data = getattr(self.data, variable, pd.DataFrame())
            if self.distribute[module].stations is not None:

                match = data.columns.isin(self.distribute[module].stations)
                sta_match = data.columns[match]

                # Update the dataframe and the distribute stations
                self.distribute[module].stations = sta_match.tolist()
                setattr(self.data, variable, data[sta_match])

            else:
                self.distribute[module].stations = data.columns.tolist()

        # Does the user want to create a CSV copy of the station data used.
        if self.config["output"]['input_backup']:
            self._logger.info('Backing up input data...')
            backup_input(self.data, self.ucfg)

    def distributeData(self):
        """
        Wrapper for various distribute methods. If threading was set in
        configFile, then
        :func:`~smrf.framework.model_framework.SMRF.distributeData_threaded`
        will be called. Default will call
        :func:`~smrf.framework.model_framework.SMRF.distributeData_single`.
        """

        if self.threading:
            self.distributeData_threaded()
        else:
            self.distributeData_single()

    def distributeData_single(self):
        """
        Distribute the measurement point data for all variables in serial. Each
        variable is initialized first using the :func:`smrf.data.loadTopo.Topo`
        instance and the metadata loaded from
        :func:`~smrf.framework.model_framework.SMRF.loadData`.
        The function distributes over each time step, all the variables below.

        Steps performed:
            1. Sun angle for the time step
            2. Illumination angle
            3. Air temperature
            4. Vapor pressure
            5. Wind direction and speed
            6. Precipitation
            7. Cloud Factor
            8. Solar radiation
            9. Thermal radiation
            10. Soil temperature
            11. Output time step if needed
        """

        # -------------------------------------
        # Initialize the distibution
        for v in self.distribute:
            self.distribute[v].initialize(self.topo, self.data)

        # -------------------------------------
        # Distribute the data
        for output_count, t in enumerate(self.date_time):
            # wait here for the model to catch up if needed

            startTime = datetime.now()
            self._logger.info('Distributing time step %s' % t)

            if self.hrrr_data_timestep:
                self.data.load_class.load_timestep(t)
                self.data.set_variables()

            # 0.1 sun angle for time step
            cosz, azimuth, rad_vec = sunang.sunang(
                t.astimezone(pytz.utc),
                self.topo.basin_lat,
                self.topo.basin_long)

            # 0.2 illumination angle
            illum_ang = None
            if cosz > 0:
                illum_ang = shade(
                    self.topo.sin_slope,
                    self.topo.aspect,
                    azimuth,
                    cosz)

            # 1. Air temperature
            self.distribute['air_temp'].distribute(self.data.air_temp.loc[t])

            # 2. Vapor pressure
            self.distribute['vapor_pressure'].distribute(
                self.data.vapor_pressure.loc[t],
                self.distribute['air_temp'].air_temp)

            # 3. Wind_speed and wind_direction
            self.distribute['wind'].distribute(
                self.data.wind_speed.loc[t],
                self.data.wind_direction.loc[t],
                t)
            # 4. Precipitation
            self.distribute['precip'].distribute(
                self.data.precip.loc[t],
                self.distribute['vapor_pressure'].dew_point,
                self.distribute['vapor_pressure'].precip_temp,
                self.distribute['air_temp'].air_temp,
                t,
                self.data.wind_speed.loc[t],
                self.data.air_temp.loc[t],
                self.distribute['wind'].wind_direction,
                self.distribute['wind'].wind_model.dir_round_cell,
                self.distribute['wind'].wind_speed,
                self.distribute['wind'].wind_model.cellmaxus)

            # 5. Albedo
            self.distribute['albedo'].distribute(
                t,
                illum_ang,
                self.distribute['precip'].storm_days)

            # 6. cloud_factor
            self.distribute['cloud_factor'].distribute(
                self.data.cloud_factor.loc[t])

            # 7. Solar
            self.distribute['solar'].distribute(
                t,
                self.distribute["cloud_factor"].cloud_factor,
                illum_ang,
                cosz,
                azimuth,
                self.distribute['albedo'].albedo_vis,
                self.distribute['albedo'].albedo_ir)

            # 7. thermal radiation
            if self.thermal_netcdf:
                self.distribute['thermal'].distribute_thermal(
                    self.data.thermal.loc[t],
                    self.distribute['air_temp'].air_temp)
            else:
                self.distribute['thermal'].distribute(
                    t,
                    self.distribute['air_temp'].air_temp,
                    self.distribute['vapor_pressure'].vapor_pressure,
                    self.distribute['vapor_pressure'].dew_point,
                    self.distribute['cloud_factor'].cloud_factor)

            # 8. Soil temperature
            self.distribute['soil_temp'].distribute()

            # 9. output at the frequency and the last time step
            self.output(t)

            telapsed = datetime.now() - startTime
            self._logger.debug('{0:.2f} seconds for time step'
                               .format(telapsed.total_seconds()))

        self.forcing_data = 1

    def distributeData_threaded(self):
        """
        Distribute the measurement point data for all variables using threading
        and queues. Each variable is initialized first using the
        :func:`smrf.data.loadTopo.Topo` instance and the metadata loaded from
        :func:`~smrf.framework.model_framework.SMRF.loadData`. A
        :func:`DateQueue <smrf.utils.queue.DateQueue_Threading>` is initialized
        for :attr:`all threading
        variables <smrf.framework.model_framework.SMRF.thread_variables>`. Each
        variable in :func:`smrf.distribute` is passed all the required point
        data at once using the distribute_thread function.  The
        distribute_thread function iterates over
        :attr:`~smrf.framework.model_framework.SMRF.date_time` and places the
        distributed values into the
        :func:`DateQueue <smrf.utils.queue.DateQueue_Threading>`.
        """

        # Load the data into the data queue
        self.create_data_queue()

        # Create threads for distribution
        self.create_distributed_threads()

        # output thread
        self.threads.append(
            queue.QueueOutput(
                self.smrf_queue,
                self.date_time,
                self.out_func,
                self.config['output']['frequency'],
                self.topo.nx,
                self.topo.ny))

        # the cleaner
        self.threads.append(queue.QueueCleaner(
            self.date_time, self.smrf_queue))

        # start all the threads
        for i in range(len(self.threads)):
            self.threads[i].start()

        # Wait for the end
        for i in range(len(self.threads)):
            self.threads[i].join()

        self._logger.debug('DONE!!!!')

    def create_data_queue(self):

        self._logger.info('Creating the data queue and loading current data')

        self.data_queue = {}
        for variable in self.data.VARIABLES[:-1]:
            dq = queue.DateQueueThreading(
                timeout=self.time_out,
                name="data_{}".format(variable))

            # load the data into the queue, all methods should have
            # loaded something, even the HRRR will have a single hour
            # of data loaded.
            data = getattr(self.data, variable, pd.DataFrame())
            for date_time, row in data.iterrows():
                dq.put([date_time, row])

            self.data_queue[variable] = dq

        # create a thread to load the data
        if self.hrrr_data_timestep:
            data_thread = Thread(
                target=self.data.load_class.load_timestep_thread,
                name='data',
                args=(self.date_time, self.data_queue))
            data_thread.start()

    def create_distributed_threads(self, other_queue=None):
        """
        Creates the threads for a distributed run in smrf.
        Designed for smrf runs in memory

        Returns
            t: list of threads for distirbution
            q: queue
        """

        # -------------------------------------
        # Initialize the distibutions and get thread variables
        self._logger.info("Initializing distributed variables...")

        # These are the variables that will be queued
        thread_queue_variables = list(self.BASE_THREAD_VARIABLES)

        if other_queue is not None:
            self.thread_variables += other_queue

        for v in self.distribute:
<<<<<<< HEAD
            self.distribute[v].initialize(self.topo, self.data, self.date_time)
            self.thread_variables += self.distribute[v].thread_variables
=======
            self.distribute[v].initialize(self.topo, self.data)
            thread_queue_variables += self.distribute[v].thread_variables
>>>>>>> da2e4e3c

        # -------------------------------------
        # Create Queues for all the variables
        self.smrf_queue = {}
        self._logger.info("Staging {} threaded variables...".format(
<<<<<<< HEAD
            len(self.thread_variables)))
        for v in self.thread_variables:
            self.smrf_queue[v] = queue.DateQueueThreading(
                self.queue_max_values,
                self.time_out,
                name=v)
=======
            len(thread_queue_variables)))
        for v in thread_queue_variables:
            q[v] = queue.DateQueueThreading(self.queue_max_values,
                                            self.time_out,
                                            name=v)
>>>>>>> da2e4e3c

        # -------------------------------------
        # Distribute the data
        self.threads = []

        # 0.1 sun angle for time step
        self.threads.append(Thread(
            target=sunang.sunang_thread,
            name='sun_angle',
            args=(self.smrf_queue, self.date_time,
                  self.topo.basin_lat,
                  self.topo.basin_long)))

        # 0.2 illumination angle
        self.threads.append(Thread(
            target=model.shade_thread,
            name='illum_angle',
            args=(self.smrf_queue, self.date_time,
                  self.topo.sin_slope, self.topo.aspect)))

        # 1. Air temperature
        self.threads.append(Thread(
            target=self.distribute['air_temp'].distribute_thread,
            name='air_temp',
            args=(self.smrf_queue, self.data_queue)))

        # 2. Vapor pressure
        self.threads.append(Thread(
            target=self.distribute['vapor_pressure'].distribute_thread,
            name='vapor_pressure',
            args=(self.smrf_queue, self.data_queue)))

        # 3. Wind_speed and wind_direction
        self.threads.append(Thread(
            target=self.distribute['wind'].distribute_thread,
            name='wind',
            args=(self.smrf_queue, self.data_queue)))

        # 4. Precipitation
        self.threads.append(Thread(
            target=self.distribute['precip'].distribute_thread,
            name='precipitation',
            args=(self.smrf_queue, self.data_queue, self.topo.mask)))

        # 5. Albedo
        self.threads.append(Thread(
            target=self.distribute['albedo'].distribute_thread,
            name='albedo',
            args=(self.smrf_queue, )))

        # 6.Cloud Factor
        self.threads.append(Thread(
            target=self.distribute['cloud_factor'].distribute_thread,
            name='cloud_factor',
            args=(self.smrf_queue, self.data_queue)))

        # 7 Net radiation
        self.threads.append(Thread(
            target=self.distribute['solar'].distribute_thread,
            name='solar',
            args=(self.smrf_queue, )))

        # 8. thermal radiation
        if self.thermal_netcdf:
            self.threads.append(Thread(
                target=self.distribute['thermal'].distribute_thermal_thread,
                name='thermal',
                args=(self.smrf_queue, self.data_queue)))
        else:
            self.threads.append(Thread(
                target=self.distribute['thermal'].distribute_thread,
                name='thermal',
                args=(self.smrf_queue, )))

    def initializeOutput(self):
        """
        Initialize the output files based on the configFile section ['output'].
        Currently only :func:`NetCDF files
        <smrf.output.output_netcdf.OutputNetcdf>` are supported.
        """
        out = self.config['output']['out_location']

        if self.config['output']['frequency'] is not None:

            # determine the variables to be output
            s_var_list = ", ".join(self.config['output']['variables'])
            self._logger.info('{} variables will be output'.format(s_var_list))

            output_variables = self.config['output']['variables']

            # determine which variables belong where
            variable_dict = {}
            for v in output_variables:
                for m in self.modules:

                    if m in self.distribute.keys():

                        if v in self.distribute[m].output_variables.keys():

                            # if there is a key in the config files output sec,
                            # then change the output file name
                            if v in self.config['output'].keys():
                                fname = join(out, self.config['output'][v])
                            else:
                                fname = join(out, v)

                            d = {
                                'variable': v,
                                'module': m,
                                'out_location': fname,
                                'info': self.distribute[m].output_variables[v]
                            }
                            variable_dict[v] = d

            # determine what type of file to output
            if self.config['output']['file_type'].lower() == 'netcdf':
                self.out_func = output_netcdf.OutputNetcdf(
                    variable_dict, self.topo,
                    self.config['time'],
                    self.config['output'])

            elif self.config['output']['file_type'].lower() == 'hru':
                self.out_func = output_hru.output_hru(
                    variable_dict, self.topo,
                    self.date_time,
                    self.config['output'])

            else:
                raise Exception('Could not determine type of file for output')

            # is there a function to apply?
            self.out_func.func = None
            if 'func' in self.config['output']:
                self.out_func.func = self.config['output']['func']

        else:
            self._logger.info('No variables will be output')
            self.output_variables = None

    def output(self, current_time_step,  module=None, out_var=None):
        """
        Output the forcing data or model outputs for the current_time_step.

        Args:
            current_time_step (date_time): the current time step datetime
                                            object

            module (str): module name
            out_var (str) - output a single variable

        """
        output_count = self.date_time.index(current_time_step)

        # Only output according to the user specified value,
        # or if it is the end.
        if (output_count % self.config['output']['frequency'] == 0) or \
           (output_count == len(self.date_time)):

            # User is attempting to output single variable
            if module is not None and out_var is not None:
                # add only one variable to the output list and preceed
                var_vals = [self.out_func.variable_dict[out_var]]

            # Incomplete request
            elif module is not None or out_var is not None:
                raise ValueError("Function requires an output module and"
                                 " variable name when outputting a specific"
                                 " variables")

            else:
                # Output all the variables
                var_vals = self.out_func.variable_dict.values()

            # Get the output variables then pass to the function
            for v in var_vals:
                # get the data desired
                data = getattr(self.distribute[v['module']], v['variable'])

                if data is None:
                    data = np.zeros((self.topo.ny, self.topo.nx))

                # output the time step
                self._logger.debug("Outputting {0}".format(v['module']))
                self.out_func.output(v['variable'], data, current_time_step)

    def post_process(self):
        """
        Execute all the post processors
        """

        for k in self.distribute.keys():
            self.distribute[k].post_processor(self)

    def title(self, option):
        """
        A little title to go at the top of the logger file
        """

        if option == 1:
            title = art.title1

        elif option == 2:
            title = art.title2

        for line in title:
            self._logger.info(line)


def run_smrf(config):
    """
    Function that runs smrf how it should be operate for full runs.

    Args:
        config: string path to the config file or inicheck UserConfig instance
    """
    start = datetime.now()
    # initialize
    with SMRF(config) as s:
        # load topo data
        s.loadTopo()

        # initialize the distribution
        s.initializeDistribution()

        # initialize the outputs if desired
        s.initializeOutput()

        # load weather data  and station metadata
        s.loadData()

        # distribute
        s.distributeData()

        # post process if necessary
        s.post_process()

        s._logger.info(datetime.now() - start)


def can_i_run_smrf(config):
    """
    Function that wraps run_smrf in try, except for testing purposes

    Args:
        config: string path to the config file or inicheck UserConfig instance
    """
    try:
        run_smrf(config)
        return True
    except Exception as e:
        raise e
        return False<|MERGE_RESOLUTION|>--- conflicted
+++ resolved
@@ -572,32 +572,19 @@
             self.thread_variables += other_queue
 
         for v in self.distribute:
-<<<<<<< HEAD
             self.distribute[v].initialize(self.topo, self.data, self.date_time)
-            self.thread_variables += self.distribute[v].thread_variables
-=======
-            self.distribute[v].initialize(self.topo, self.data)
             thread_queue_variables += self.distribute[v].thread_variables
->>>>>>> da2e4e3c
 
         # -------------------------------------
         # Create Queues for all the variables
         self.smrf_queue = {}
         self._logger.info("Staging {} threaded variables...".format(
-<<<<<<< HEAD
             len(self.thread_variables)))
         for v in self.thread_variables:
             self.smrf_queue[v] = queue.DateQueueThreading(
                 self.queue_max_values,
                 self.time_out,
                 name=v)
-=======
-            len(thread_queue_variables)))
-        for v in thread_queue_variables:
-            q[v] = queue.DateQueueThreading(self.queue_max_values,
-                                            self.time_out,
-                                            name=v)
->>>>>>> da2e4e3c
 
         # -------------------------------------
         # Distribute the data
