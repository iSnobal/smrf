--- conflicted
+++ resolved
@@ -255,10 +255,6 @@
         self.data.metadata['yi'] = self.data.metadata.apply(lambda row: find_pixel_location(row, self.topo.y, 'Y'), axis=1)
         
         
-<<<<<<< HEAD
-
-=======
->>>>>>> da4cc4cf
     def distributeData(self):
         """
         Distribute the measurement point data
