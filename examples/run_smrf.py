'''
Version = 0.2.5

20151222 Scott Havens

run_smrf.py is a command line program meant to take a single
argument for the config file.  From this program, smrf.framework
will be loaded to run the full program.

Users can also run the model as they want by using the smrf.framework.SMRF
class to change things or whatever
'''

import smrf
from datetime import datetime
import sys
start = datetime.now()

# read config file
# create a new model instance
# initialize the model
# run the model
# output if necessary

configFile = '../test_data/testConfig.ini'
if len(sys.argv) > 1:
    configFile = sys.argv[1]


#===============================================================================
# Model setup and initialize
#===============================================================================
#
# These are steps that will load the necessary data and initialize the framework
# Once loaded, this shouldn't need to be re-ran except if something major changes

# 1. initialize
with smrf.framework.SMRF(configFile) as s:
<<<<<<< HEAD

=======
    # 2. load topo data
    s.loadTopo()
>>>>>>> c92f80e2

    # 3. initialize the distribution
    s.initializeDistribution()

    # initialize the outputs if desired
    s.initializeOutput()

    # 4. Initialize the model
    # s.initializeModel()


    #===============================================================================
    # Distribute data
    #===============================================================================
    #
    # Once the framework is setup, we can load data and distribute the data
    # This can be ran multiple times while the framework is running so that the
    # intialization doesn't have to be re-ran, i.e. if this becomes a GUI


    # 5. load weather data  and station metadata
    s.loadData()

    # 6. distribute
    s.distributeData()

    #7. post process if necessary
    s.post_process()

    #===============================================================================
    # Run model
    #===============================================================================

<<<<<<< HEAD
        #===============================================================================
        # Run model
        #===============================================================================

        # 7. run the model
        # s.runModel()
        s._logger.info(datetime.now() - start)





# except Exception as e:
#     print(e)
=======
    # 7. run the model
    # s.runModel()
    s._logger.info(datetime.now() - start)
>>>>>>> c92f80e2
<|MERGE_RESOLUTION|>--- conflicted
+++ resolved
@@ -36,12 +36,8 @@
 
 # 1. initialize
 with smrf.framework.SMRF(configFile) as s:
-<<<<<<< HEAD
-
-=======
     # 2. load topo data
     s.loadTopo()
->>>>>>> c92f80e2
 
     # 3. initialize the distribution
     s.initializeDistribution()
@@ -75,23 +71,6 @@
     # Run model
     #===============================================================================
 
-<<<<<<< HEAD
-        #===============================================================================
-        # Run model
-        #===============================================================================
-
-        # 7. run the model
-        # s.runModel()
-        s._logger.info(datetime.now() - start)
-
-
-
-
-
-# except Exception as e:
-#     print(e)
-=======
     # 7. run the model
     # s.runModel()
     s._logger.info(datetime.now() - start)
->>>>>>> c92f80e2
