--- conflicted
+++ resolved
@@ -1,14 +1,9 @@
 ################################################################################
 #
 # Configuration file for SMRF V0.2.5
-<<<<<<< HEAD
-# Git commit hash: 978d9a5
-# Date generated: 2017-08-25
-=======
 # Git commit hash: 64bc8cc
 # Date generated: 2017-08-28
 # Generated using: inicheck <filename> -w
->>>>>>> 855001a5
 #
 # For details on configuration file syntax see:
 # https://docs.python.org/2/library/configparser.html
@@ -153,7 +148,6 @@
 ################################################################################
 
 [albedo]
-<<<<<<< HEAD
 grain_size:                    300       
 max_grain:                     2000      
 dirt:                          2.0       
@@ -173,16 +167,6 @@
 veg_41:                        0.36      
 veg_default:                   0.25      
 decay_power:                   0.714     
-=======
-grain_size:                    300
-max_grain:                     2000
-dirt:                          2.0
-power:                         2
-min:                           0.0
-max:                           1.0
-mask:                          False
-method:                        linear
->>>>>>> 855001a5
 
 
 ################################################################################
